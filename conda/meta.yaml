--- conflicted
+++ resolved
@@ -38,11 +38,8 @@
     - orion.algo
     - orion.client
     - orion.storage
-<<<<<<< HEAD
     - orion.serving
-=======
     - orion.testing
->>>>>>> d97d054a
   commands:
     - orion --help
 
