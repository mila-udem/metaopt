"""Collection of tests for :mod:`orion.plotting.backend_plotly`."""
import copy

import numpy
import pandas
import plotly
import pytest

<<<<<<< HEAD
import orion.client
from orion.core.worker.experiment import Experiment
from orion.plotting.base import lpi, parallel_coordinates, rankings, regret, regrets
=======
from orion.analysis.partial_dependency_utils import partial_dependency_grid
from orion.core.worker.experiment import Experiment
from orion.plotting.base import lpi, parallel_coordinates, partial_dependencies, regret
>>>>>>> 9f3894f3
from orion.testing import create_experiment

config = dict(
    name="experiment-name",
    space={"x": "uniform(0, 200)"},
    metadata={
        "user": "test-user",
        "orion_version": "XYZ",
        "VCS": {
            "type": "git",
            "is_dirty": False,
            "HEAD_sha": "test",
            "active_branch": None,
            "diff_sha": "diff",
        },
    },
    version=1,
    pool_size=1,
    max_trials=10,
    working_dir="",
    algorithms={"random": {"seed": 1}},
    producer={"strategy": "NoParallelStrategy"},
)

trial_config = {
    "experiment": 0,
    "status": "completed",
    "worker": None,
    "start_time": None,
    "end_time": None,
    "heartbeat": None,
    "results": [],
    "params": [],
}


def assert_rankings_plot(plot, names, balanced=10, with_avg=False):
    """Checks the layout of a rankings plot"""
    assert plot.layout.title.text == "Average Rankings"
    assert plot.layout.xaxis.title.text == "Trials ordered by suggested time"
    assert plot.layout.yaxis.title.text == "Ranking based on loss"

    if with_avg:
        line_plots = plot.data[::2]
        err_plots = plot.data[1::2]
    else:
        line_plots = plot.data

    assert len(line_plots) == len(names)

    for name, trace in zip(names, line_plots):
        assert trace.type == "scatter"
        assert trace.name == name
        assert trace.mode == "lines"
        if balanced:
            assert len(trace.y) == balanced
            assert len(trace.x) == balanced

    if with_avg:
        assert len(err_plots) == len(names)
        for name, trace in zip(names, err_plots):
            assert trace.fill == "toself"
            assert trace.name == name
            assert not trace.showlegend
            if balanced:
                assert len(trace.y) == balanced * 2
                assert len(trace.x) == balanced * 2


def assert_regret_plot(plot):
    """Checks the layout of a regret plot"""
    assert plot.layout.title.text == "Regret for experiment 'experiment-name'"
    assert plot.layout.xaxis.title.text == "Trials ordered by suggested time"
    assert plot.layout.yaxis.title.text == "Objective 'loss'"

    trace1 = plot.data[0]
    assert trace1.type == "scatter"
    assert trace1.name == "trials"
    assert trace1.mode == "markers"
    assert len(trace1.y) == 1
    assert not trace1.x

    trace2 = plot.data[1]
    assert trace2.type == "scatter"
    assert trace2.name == "best-to-date"
    assert trace2.mode == "lines"
    assert len(trace2.y) == 1
    assert not trace2.x


def assert_regrets_plot(plot, names, balanced=10, with_avg=False):
    """Checks the layout of a regrets plot"""
    assert plot.layout.title.text == "Average Regret"
    assert plot.layout.xaxis.title.text == "Trials ordered by suggested time"
    assert plot.layout.yaxis.title.text == "loss"

    if with_avg:
        line_plots = plot.data[::2]
        err_plots = plot.data[1::2]
    else:
        line_plots = plot.data

    assert len(line_plots) == len(names)

    for name, trace in zip(names, line_plots):
        assert trace.type == "scatter"
        assert trace.name == name
        assert trace.mode == "lines"
        if balanced:
            assert len(trace.y) == balanced
            assert len(trace.x) == balanced

    if with_avg:
        assert len(err_plots) == len(names)
        for name, trace in zip(names, err_plots):
            assert trace.fill == "toself"
            assert trace.name == name
            assert not trace.showlegend
            if balanced:
                assert len(trace.y) == balanced * 2
                assert len(trace.x) == balanced * 2


def mock_space(x="uniform(0, 6)", y="uniform(0, 3)", **kwargs):
    """Build a mocked space"""
    mocked_config = copy.deepcopy(config)
    mocked_config["space"] = {"x": x}
    if y is not None:
        mocked_config["space"]["y"] = y
    mocked_config["space"].update(kwargs)
    return mocked_config


def mock_experiment(
    monkeypatch, ids=None, x=None, y=None, z=None, objectives=None, status=None
):
    """Mock experiment to_pandas to return given data (or default one)"""
    if ids is None:
        ids = ["a", "b", "c", "d"]
    if x is None:
        x = [0, 1, 2, 4]
    if y is None:
        y = [3, 2, 0, 1]
    if objectives is None:
        objectives = [0.1, 0.2, 0.3, 0.5]
    if status is None:
        status = ["completed", "completed", "completed", "completed"]

    data = {
        "id": ids,
        "x": x,
        "objective": objectives,
        "status": status,
    }

    if not isinstance(y, str):
        data["y"] = y
    if z is not None:
        data["z"] = z

    def to_pandas(self, with_evc_tree=False):

        return pandas.DataFrame(data=data)

    monkeypatch.setattr(Experiment, "to_pandas", to_pandas)


<<<<<<< HEAD
def mock_experiment_with_random_to_pandas(monkeypatch, status=None, unbalanced=False):
    def to_pandas(self, with_evc_tree=False):
        if unbalanced:
            N = numpy.random.randint(5, 15)
        elif status is not None:
            N = len(status)
        else:
            N = 10
        ids = numpy.arange(N)
        x = numpy.random.normal(0, 0.1, size=N)
        y = numpy.random.normal(0, 0.1, size=N)
        objectives = numpy.random.normal(0, 0.1, size=N)
        if status is None:
            exp_status = ["completed"] * N
        else:
            exp_status = status

        data = pandas.DataFrame(
            data={
                "id": ids,
                "x": x,
                "y": y,
                "objective": objectives,
                "status": exp_status,
                "suggested": ids,
            }
        )

        return data

    monkeypatch.setattr(Experiment, "to_pandas", to_pandas)
=======
def mock_model():
    """Return a mocked regressor which just predict iterated integers"""

    class Model:
        """Mocked Regressor"""

        def __init__(self):
            self.i = 0

        def predict(self, data):
            """Returns counting of predictions requested."""
            data = numpy.arange(data.shape[0]) + self.i
            self.i += data.shape[0]
            return data  #  + numpy.random.normal(0, self.i, size=data.shape[0])

    return Model()


def mock_train_regressor(monkeypatch, assert_model=None, assert_model_kwargs=None):
    """Mock the train_regressor to return the mocked regressor instead"""

    def train_regressor(model, data, **kwargs):
        """Return the mocked model, and then model argument if requested"""
        if assert_model:
            assert model == assert_model
        if assert_model_kwargs:
            assert kwargs == assert_model_kwargs
        return mock_model()

    monkeypatch.setattr(
        "orion.analysis.partial_dependency_utils.train_regressor", train_regressor
    )
>>>>>>> 9f3894f3


def assert_lpi_plot(plot, dims):
    """Checks the layout of a LPI plot"""
    assert plot.layout.title.text == "LPI for experiment 'experiment-name'"
    assert plot.layout.xaxis.title.text == "Hyperparameters"
    assert plot.layout.yaxis.title.text == "Local Parameter Importance (LPI)"

    trace = plot.data[0]
    assert trace["x"] == tuple(dims)
    assert trace["y"][0] > trace["y"][1]


def assert_partial_dependencies_plot(
    plot,
    dims,
    custom_colorscale=False,
    smoothing=0.85,
    n_grid_points=5,
    n_samples=4,
    log_dims=None,
):
    """Checks the layout of a partial dependencies plot"""
    if not isinstance(n_grid_points, dict):
        n_grid_points = {dim: n_grid_points for dim in dims}
    if log_dims is None:
        log_dims = {}

    def _ax_label(axis, index):
        if index == 0:
            return f"{axis}axis"

        return f"{axis}axis{index + 1}"

    def _ax_layout(axis, index):
        return plot.layout[_ax_label(axis, index)]

    assert (
        plot.layout.title.text
        == "Partial dependencies for experiment 'experiment-name'"
    )

    assert plot.layout.coloraxis.colorbar.title.text == "Objective"
    assert plot.layout.yaxis.title.text == "Objective"

    yrange = _ax_layout("y", 0).range

    def all_indices():
        return {
            j * len(dims) + i + 1 for i in range(len(dims)) for j in range(i, len(dims))
        }

    def first_column():
        return {i * len(dims) + 1 for i in range(len(dims))}

    def last_row():
        return {len(dims) * (len(dims) - 1) + i + 1 for i in range(len(dims))}

    def diagonal():
        return {i * len(dims) + i + 1 for i in range(len(dims))}

    def assert_axis_log(axis, index, name):
        axis_type = _ax_layout(axis, index).type
        if name in log_dims:
            assert axis_type == "log"
        else:
            assert axis_type != "log"

    def assert_log_x():
        x_tested = set()
        for dim_i, dim_name in enumerate(dims):
            x_index = dim_i * len(dims) + dim_i
            for row in range(dim_i, len(dims)):
                assert_axis_log("x", x_index, dim_name)
                x_tested.add(x_index + 1)
                x_index += len(dims)

        assert x_tested == all_indices()

    assert_log_x()

    def assert_shared_y_on_diagonal():
        y_tested = set()
        for dim_i, dim_name in enumerate(dims):
            # Test shared y axis across the diagonal
            y_index = dim_i * len(dims) + dim_i
            assert _ax_layout("y", y_index).range == yrange
            y_tested.add(y_index + 1)

        assert y_tested == diagonal()

    assert_shared_y_on_diagonal()

    def assert_log_y():
        y_tested = set()
        for dim_i, dim_name in enumerate(dims):
            # Test shared y axis across the diagonal
            y_index = dim_i * len(dims) + dim_i
            # Should not be log
            assert_axis_log("y", y_index, None)
            y_tested.add(y_index + 1)

            y_index = dim_i * len(dims)
            for column in range(max(dim_i, 0)):
                assert_axis_log("y", y_index, dim_name)
                y_tested.add(y_index + 1)
                y_index += 1

        assert y_tested == all_indices()

    assert_log_y()

    def assert_x_labels():
        x_tested = set()
        for dim_i, dim_name in enumerate(dims):
            x_index = len(dims) * (len(dims) - 1) + dim_i
            assert _ax_layout("x", x_index).title.text == dim_name

        assert x_tested == last_row()

    def assert_y_labels():
        y_tested = set()
        for dim_i, dim_name in enumerate(dims):
            if dim_i > 0:
                # Test lable at left of row
                y_index = dim_i * len(dims)
                assert _ax_layout("y", y_index).title.text == dim_name
                y_tested.add(y_index + 1)
            else:
                assert _ax_layout("y", 0).title.text == "Objective"
                y_tested.add(1)

        assert y_tested == first_column()

    assert_y_labels()

    # assert x_tested == {1, 4, 5, 7, 8, 9}
    # assert y_tested == {1, 4, 5, 7, 8, 9}

    if custom_colorscale:
        assert plot.layout.coloraxis.colorscale[0][1] != "rgb(247,251,255)"
    else:
        assert plot.layout.coloraxis.colorscale[0][1] == "rgb(247,251,255)"

    data = plot.data
    data_index = 0
    for x_i, x_name in enumerate(dims):

        # Test scatter mean
        assert data[data_index].mode == "lines"
        assert data[data_index].showlegend is False
        assert len(data[data_index].x) == n_grid_points[x_name]
        assert len(data[data_index].y) == n_grid_points[x_name]
        data_index += 1
        # Test scatter var
        assert data[data_index].mode == "lines"
        assert data[data_index].fill == "toself"
        assert data[data_index].showlegend is False
        assert len(data[data_index].x) == 2 * n_grid_points[x_name]
        assert len(data[data_index].y) == 2 * n_grid_points[x_name]
        data_index += 1

        for y_i in range(x_i + 1, len(dims)):
            y_name = dims[y_i]

            # Test contour
            assert data[data_index].line.smoothing == smoothing
            # To share colorscale across subplots
            assert data[data_index].coloraxis == "coloraxis"
            assert len(data[data_index].x) == n_grid_points[x_name]
            assert len(data[data_index].y) == n_grid_points[y_name]
            assert data[data_index].z.shape == (
                n_grid_points[y_name],
                n_grid_points[x_name],
            )
            data_index += 1

            # Test scatter
            assert data[data_index].mode == "markers"
            assert data[data_index].showlegend is False
            assert len(data[data_index].x) == n_samples
            assert len(data[data_index].y) == n_samples
            data_index += 1

    # Make sure we covered all data
    assert len(data) == data_index


@pytest.mark.usefixtures("version_XYZ")
class TestLPI:
    """Tests the ``lpi()`` method provided by the plotly backend"""

    def test_requires_argument(self):
        """Tests that the experiment data are required."""
        with pytest.raises(ValueError):
            lpi(None)

    def test_returns_plotly_object(self):
        """Tests that the plotly backend returns a plotly object"""
        with create_experiment(config, trial_config, ["completed"]) as (
            _,
            _,
            experiment,
        ):
            plot = lpi(experiment, model_kwargs=dict(random_state=1))

        assert type(plot) is plotly.graph_objects.Figure

    def test_graph_layout(self, monkeypatch):
        """Tests the layout of the plot"""
        config = mock_space()
        mock_experiment(monkeypatch)
        with create_experiment(config, trial_config, ["completed"]) as (
            _,
            _,
            experiment,
        ):
            plot = lpi(experiment, model_kwargs=dict(random_state=1))
            df = experiment.to_pandas()
            assert df["x"].tolist() == [0, 1, 2, 4]
            assert df["y"].tolist() == [3, 2, 0, 1]
            assert df["objective"].tolist() == [0.1, 0.2, 0.3, 0.5]

        assert_lpi_plot(plot, dims=["x", "y"])

    def test_experiment_worker_as_parameter(self, monkeypatch):
        """Tests that ``Experiment`` is a valid parameter"""
        config = mock_space()
        mock_experiment(monkeypatch)
        with create_experiment(config, trial_config, ["completed"]) as (
            _,
            experiment,
            _,
        ):
            plot = lpi(experiment, model_kwargs=dict(random_state=1))

        assert_lpi_plot(plot, dims=["x", "y"])

    def test_ignore_uncompleted_statuses(self, monkeypatch):
        """Tests that uncompleted statuses are ignored"""
        config = mock_space()
        mock_experiment(
            monkeypatch,
            ids="abcdefgh",
            x=[0, 0, 0, 1, 0, 2, 0, 3],
            y=[1, 0, 0, 2, 0, 0, 0, 3],
            objectives=[0.1, None, None, 0.2, None, 0.3, None, 0.5],
            status=[
                "completed",
                "new",
                "reserved",
                "completed",
                "broken",
                "completed",
                "interrupted",
                "completed",
            ],
        )
        with create_experiment(config, trial_config) as (_, _, experiment):
            plot = lpi(experiment)

        assert_lpi_plot(plot, dims=["x", "y"])

    def test_multidim(self, monkeypatch):
        """Tests that dimensions with shape > 1 are flattened properly"""
        config = mock_space(y="uniform(0, 3, shape=2)")
        mock_experiment(monkeypatch, y=[[3, 3], [2, 3], [1, 2], [0, 3]])
        with create_experiment(config, trial_config) as (_, _, experiment):
            plot = lpi(experiment, model_kwargs=dict(random_state=1))

        assert_lpi_plot(plot, dims=["x", "y[0]", "y[1]"])

    def test_fidelity(self, monkeypatch):
        """Tests that fidelity is supported"""
        config = mock_space(y="fidelity(1, 200, base=3)")
        mock_experiment(monkeypatch, y=[1, 3 ** 2, 1, 3 ** 4])
        with create_experiment(config, trial_config) as (_, _, experiment):
            plot = lpi(experiment, model_kwargs=dict(random_state=1))

        assert_lpi_plot(plot, dims=["x", "y"])

    def test_categorical(self, monkeypatch):
        """Tests that categorical is supported"""
        config = mock_space(y='choices(["a", "b", "c"])')
        mock_experiment(monkeypatch, y=["c", "c", "a", "b"])
        with create_experiment(config, trial_config) as (_, _, experiment):
            plot = lpi(experiment, model_kwargs=dict(random_state=1))

        assert_lpi_plot(plot, dims=["x", "y"])

    def test_categorical_multidim(self, monkeypatch):
        """Tests that multidim categorical is supported"""
        config = mock_space(y='choices(["a", "b", "c"], shape=3)')
        mock_experiment(
            monkeypatch,
            y=[["c", "b", "a"], ["c", "a", "c"], ["a", "b", "a"], ["c", "b", "b"]],
        )

        with create_experiment(config, trial_config) as (_, _, experiment):
            plot = lpi(experiment, model_kwargs=dict(random_state=1))

        assert_lpi_plot(plot, dims=["x", "y[0]", "y[1]", "y[2]"])


@pytest.mark.usefixtures("version_XYZ")
<<<<<<< HEAD
class TestRankings:
    """Tests the ``rankings()`` method provided by the plotly backend"""

    def test_requires_argument(self):
        """Tests that the experiment data are required."""
        with pytest.raises(ValueError):
            rankings(None)

    def test_returns_plotly_object(self, monkeypatch):
        """Tests that the plotly backend returns a plotly object"""
        mock_experiment_with_random_to_pandas(monkeypatch)
=======
class TestPartialDependencies:
    """Tests the ``partial_dependencies()`` method provided by the plotly backend"""

    def test_returns_plotly_object(self, monkeypatch):
        """Tests that the plotly backend returns a plotly object"""
        mock_train_regressor(monkeypatch)
>>>>>>> 9f3894f3
        with create_experiment(config, trial_config, ["completed"]) as (
            _,
            _,
            experiment,
        ):
<<<<<<< HEAD
            plot = rankings([experiment, experiment])
=======
            plot = partial_dependencies(
                experiment, n_grid_points=5, model_kwargs=dict(random_state=1)
            )
>>>>>>> 9f3894f3

        assert type(plot) is plotly.graph_objects.Figure

    def test_graph_layout(self, monkeypatch):
        """Tests the layout of the plot"""
<<<<<<< HEAD
        mock_experiment_with_random_to_pandas(monkeypatch)
=======
        mock_train_regressor(monkeypatch)
        config = mock_space()
        mock_experiment(monkeypatch)
>>>>>>> 9f3894f3
        with create_experiment(config, trial_config, ["completed"]) as (
            _,
            _,
            experiment,
        ):
<<<<<<< HEAD
            plot = rankings([experiment])

        assert_rankings_plot(plot, [f"{experiment.name}-v{experiment.version}"])

    def test_list_of_experiments(self, monkeypatch):
        """Tests the rankings with list of experiments"""
        mock_experiment_with_random_to_pandas(monkeypatch)
        with create_experiment(config, trial_config, ["completed"]) as (
            _,
            _,
            experiment,
        ):
            child = orion.client.create_experiment(
                experiment.name, branching={"branch_to": "child"}
            )

            plot = rankings([experiment, child])

        # Exps are sorted alphabetically by names.
        assert_rankings_plot(
            plot, [f"{exp.name}-v{exp.version}" for exp in [child, experiment]]
        )

    def test_list_of_experiments_name_conflict(self, monkeypatch):
        """Tests the rankings with list of experiments with the same name"""
        mock_experiment_with_random_to_pandas(monkeypatch)
        with create_experiment(config, trial_config, ["completed"]) as (
            _,
            _,
            experiment,
        ):
            child = orion.client.create_experiment(
                experiment.name, branching={"branch_to": experiment.name}
            )
            assert child.name == experiment.name
            assert child.version == experiment.version + 1
            plot = rankings([experiment, child])

        # Exps are sorted alphabetically by names.
        assert_rankings_plot(
            plot, [f"{exp.name}-v{exp.version}" for exp in [experiment, child]]
        )

    def test_dict_of_experiments(self, monkeypatch):
        """Tests the rankings with renamed experiments"""
        mock_experiment_with_random_to_pandas(monkeypatch)
        with create_experiment(config, trial_config, ["completed"]) as (
            _,
            _,
            experiment,
        ):
            plot = rankings({"exp-1": experiment, "exp-2": experiment})

        assert_rankings_plot(plot, ["exp-1", "exp-2"])

    def test_list_of_dict_of_experiments(self, monkeypatch):
        """Tests the rankings with avg of competitions"""
        mock_experiment_with_random_to_pandas(monkeypatch)
        with create_experiment(config, trial_config, ["completed"]) as (
            _,
            _,
            experiment,
        ):
            plot = rankings(
                [{"exp-1": experiment, "exp-2": experiment} for _ in range(10)]
            )

        assert_rankings_plot(plot, ["exp-1", "exp-2"], with_avg=True)

    def test_dict_of_list_of_experiments(self, monkeypatch):
        """Tests the rankings with avg of experiments separated in lists"""
        mock_experiment_with_random_to_pandas(monkeypatch)
        with create_experiment(config, trial_config, ["completed"]) as (
            _,
            _,
            experiment,
        ):
            plot = rankings({"exp-1": [experiment] * 10, "exp-2": [experiment] * 10})

        assert_rankings_plot(plot, ["exp-1", "exp-2"], with_avg=True)

    def test_unbalanced_experiments(self, monkeypatch):
        """Tests the regrets with avg of unbalanced experiments"""
        mock_experiment_with_random_to_pandas(monkeypatch, unbalanced=True)
        with create_experiment(config, trial_config, ["completed"]) as (
            _,
            _,
            experiment,
        ):
            plot = rankings({"exp-1": [experiment] * 10, "exp-2": [experiment] * 10})

        assert_rankings_plot(plot, ["exp-1", "exp-2"], with_avg=True, balanced=0)

    def test_ignore_uncompleted_statuses(self, monkeypatch):
        """Tests that uncompleted statuses are ignored"""
        mock_experiment_with_random_to_pandas(
            monkeypatch,
            status=[
                "completed",
                "new",
                "reserved",
                "completed",
                "broken",
                "completed",
                "interrupted",
                "completed",
            ],
        )
        with create_experiment(config, trial_config) as (_, _, experiment):
            plot = rankings([experiment])

        assert_rankings_plot(
            plot, [f"{experiment.name}-v{experiment.version}"], balanced=4
        )

    def test_unsupported_order_key(self):
        """Tests that unsupported order keys are rejected"""
        with create_experiment(config, trial_config) as (_, _, experiment):
            with pytest.raises(ValueError):
                rankings([experiment], order_by="unsupported")
=======
            plot = partial_dependencies(
                experiment, n_grid_points=5, model_kwargs=dict(random_state=1)
            )
            df = experiment.to_pandas()
            assert df["x"].tolist() == [0, 1, 2, 4]
            assert df["y"].tolist() == [3, 2, 0, 1]
            assert df["objective"].tolist() == [0.1, 0.2, 0.3, 0.5]

        assert_partial_dependencies_plot(plot, dims=["x", "y"])

    def test_ignore_uncompleted_statuses(self, monkeypatch):
        """Tests that uncompleted statuses are ignored"""
        mock_train_regressor(monkeypatch)
        config = mock_space()
        mock_experiment(
            monkeypatch,
            ids="abcdefgh",
            x=[0, 0, 0, 1, 0, 2, 0, 3],
            y=[1, 0, 0, 2, 0, 0, 0, 3],
            objectives=[0.1, None, None, 0.2, None, 0.3, None, 0.5],
            status=[
                "completed",
                "new",
                "reserved",
                "completed",
                "broken",
                "completed",
                "interrupted",
                "completed",
            ],
        )
        with create_experiment(config, trial_config) as (_, _, experiment):
            plot = partial_dependencies(experiment, n_grid_points=5)

        assert_partial_dependencies_plot(plot, dims=["x", "y"])

    def test_multidim(self, monkeypatch):
        """Tests that dimensions with shape > 1 are flattened properly"""
        mock_train_regressor(monkeypatch)
        config = mock_space(y="uniform(0, 3, shape=2)")
        mock_experiment(monkeypatch, y=[[3, 3], [2, 3], [1, 2], [0, 3]])
        with create_experiment(config, trial_config) as (_, _, experiment):
            plot = partial_dependencies(
                experiment, n_grid_points=5, model_kwargs=dict(random_state=1)
            )

        assert_partial_dependencies_plot(plot, dims=["x", "y[0]", "y[1]"])

    def test_fidelity(self, monkeypatch):
        """Tests that fidelity is supported"""
        mock_train_regressor(monkeypatch)
        config = mock_space(y="fidelity(1, 200, base=3)")
        mock_experiment(monkeypatch, y=[1, 3 ** 2, 1, 3 ** 4])
        with create_experiment(config, trial_config) as (_, _, experiment):
            plot = partial_dependencies(
                experiment, n_grid_points=5, model_kwargs=dict(random_state=1)
            )

        assert_partial_dependencies_plot(plot, dims=["x", "y"])

    def test_categorical(self, monkeypatch):
        """Tests that categorical is supported"""
        mock_train_regressor(monkeypatch)
        config = mock_space(y='choices(["a", "b", "c"])')
        mock_experiment(monkeypatch, y=["c", "c", "a", "b"])
        with create_experiment(config, trial_config) as (_, _, experiment):
            plot = partial_dependencies(
                experiment, n_grid_points=5, model_kwargs=dict(random_state=1)
            )

        # There is only 3 categories, so test must be adjusted accordingly.
        assert_partial_dependencies_plot(
            plot, dims=["x", "y"], n_grid_points={"x": 5, "y": 3}
        )

    def test_categorical_multidim(self, monkeypatch):
        """Tests that multidim categorical is supported"""
        mock_train_regressor(monkeypatch)
        config = mock_space(y='choices(["a", "b", "c"], shape=3)')
        mock_experiment(
            monkeypatch,
            y=[["c", "b", "a"], ["c", "a", "c"], ["a", "b", "a"], ["c", "b", "b"]],
        )

        with create_experiment(config, trial_config) as (_, _, experiment):
            plot = partial_dependencies(
                experiment, n_grid_points=5, model_kwargs=dict(random_state=1)
            )

        assert_partial_dependencies_plot(
            plot,
            dims=["x", "y[0]", "y[1]", "y[2]"],
            n_grid_points={"x": 5, "y[0]": 3, "y[1]": 3, "y[2]": 3},
        )

    def test_logarithmic_scales_first(self, monkeypatch):
        """Test that log dims are turn to log scale

        Test first dim specifically because special xaxis name for first dim.
        """
        mock_train_regressor(monkeypatch)
        config = mock_space(x="loguniform(0.001, 1)", z="uniform(0, 1)")
        mock_experiment(monkeypatch, x=[0.001, 0.1, 0.01, 1], z=[0, 0.1, 0.2, 0.5])

        with create_experiment(config, trial_config) as (_, _, experiment):
            plot = partial_dependencies(
                experiment, n_grid_points=5, model_kwargs=dict(random_state=1)
            )

        assert_partial_dependencies_plot(
            plot, dims=["x", "y", "z"], n_grid_points=5, log_dims=["x"]
        )

    def test_logarithmic_scales_any_dim(self, monkeypatch):
        """Test that log dims are turn to log scale"""
        mock_train_regressor(monkeypatch)
        config = mock_space(y="loguniform(0.001, 1)", z="uniform(0, 1)")
        mock_experiment(monkeypatch, y=[0.001, 0.1, 0.01, 1], z=[0, 0.1, 0.2, 0.5])

        with create_experiment(config, trial_config) as (_, _, experiment):
            plot = partial_dependencies(
                experiment, n_grid_points=5, model_kwargs=dict(random_state=1)
            )

        assert_partial_dependencies_plot(
            plot, dims=["x", "y", "z"], n_grid_points=5, log_dims=["y"]
        )

    def test_int_logarithmic_scales(self, monkeypatch):
        """Test that int log dims are turn to log scale"""
        mock_train_regressor(monkeypatch)
        config = mock_space(y="loguniform(1, 1000, discrete=True)", z="uniform(0, 1)")
        mock_experiment(monkeypatch, y=[1, 10, 100, 1000], z=[0, 0.1, 0.2, 0.5])

        with create_experiment(config, trial_config) as (_, _, experiment):
            plot = partial_dependencies(
                experiment, n_grid_points=5, model_kwargs=dict(random_state=1)
            )

        assert_partial_dependencies_plot(
            plot, dims=["x", "y", "z"], n_grid_points=5, log_dims=["y"]
        )

    def test_one_param(self, monkeypatch):
        """Test ploting a space with only 1 dim"""
        mock_train_regressor(monkeypatch)
        config = mock_space(y=None)
        mock_experiment(monkeypatch, y="drop")

        with create_experiment(config, trial_config) as (_, _, experiment):
            plot = partial_dependencies(
                experiment, n_grid_points=5, model_kwargs=dict(random_state=1)
            )

        assert_partial_dependencies_plot(plot, dims=["x"], n_grid_points=5)

    def test_select_params(self, monkeypatch):
        """Test selecting subset"""
        mock_train_regressor(monkeypatch)
        config = mock_space(z="uniform(0, 1)")
        mock_experiment(monkeypatch, z=[0, 0.1, 0.2, 0.5])

        for params in [["x"], ["x", "y"], ["y", "z"]]:
            with create_experiment(config, trial_config) as (_, _, experiment):
                plot = partial_dependencies(
                    experiment,
                    params=params,
                    n_grid_points=5,
                    model_kwargs=dict(random_state=1),
                )

            assert_partial_dependencies_plot(plot, dims=params, n_grid_points=5)

    def test_custom_smoothing(self, monkeypatch):
        """Test changing smoothing value"""
        mock_train_regressor(monkeypatch)
        config = mock_space()
        mock_experiment(monkeypatch)

        with create_experiment(config, trial_config) as (_, _, experiment):
            plot = partial_dependencies(
                experiment,
                n_grid_points=5,
                model_kwargs=dict(random_state=1),
                smoothing=1.2,
            )

        with pytest.raises(AssertionError):
            assert_partial_dependencies_plot(plot, dims=["x", "y"], n_grid_points=5)

        assert_partial_dependencies_plot(
            plot, dims=["x", "y"], n_grid_points=5, smoothing=1.2
        )

    def test_custom_n_grid_points(self, monkeypatch):
        """Test changing n_grid_points value"""
        mock_train_regressor(monkeypatch)
        config = mock_space()
        mock_experiment(monkeypatch)

        with create_experiment(config, trial_config) as (_, _, experiment):
            plot = partial_dependencies(
                experiment,
                n_grid_points=10,
                model_kwargs=dict(random_state=1),
            )

        with pytest.raises(AssertionError):
            assert_partial_dependencies_plot(plot, dims=["x", "y"], n_grid_points=5)

        assert_partial_dependencies_plot(plot, dims=["x", "y"], n_grid_points=10)

    def test_custom_n_samples(self, monkeypatch):
        """Test changing n_samples value"""
        mock_train_regressor(monkeypatch)
        config = mock_space()
        mock_experiment(monkeypatch)

        PARAMS = ["x", "y"]
        N_SAMPLES = numpy.random.randint(20, 50)

        def mock_partial_dependency_grid(space, model, params, samples, n_points):
            print(samples)
            assert samples.shape == (N_SAMPLES, len(PARAMS))
            return partial_dependency_grid(space, model, params, samples, n_points)

        monkeypatch.setattr(
            "orion.analysis.partial_dependency_utils.partial_dependency_grid",
            mock_partial_dependency_grid,
        )

        with create_experiment(config, trial_config) as (_, _, experiment):
            plot = partial_dependencies(
                experiment,
                n_grid_points=10,
                model_kwargs=dict(random_state=1),
                n_samples=N_SAMPLES,
            )

    def test_custom_colorscale(self, monkeypatch):
        """Test changing colorscale"""
        mock_train_regressor(monkeypatch)
        config = mock_space()
        mock_experiment(monkeypatch)

        with create_experiment(config, trial_config) as (_, _, experiment):
            plot = partial_dependencies(
                experiment,
                n_grid_points=5,
                colorscale="Viridis",
                model_kwargs=dict(random_state=1),
            )

        with pytest.raises(AssertionError):
            assert_partial_dependencies_plot(
                plot, dims=["x", "y"], n_grid_points=5, custom_colorscale=False
            )

        assert_partial_dependencies_plot(
            plot, dims=["x", "y"], n_grid_points=5, custom_colorscale=True
        )

    def test_custom_model(self, monkeypatch):
        """Test changing type of regression model"""
        mock_train_regressor(monkeypatch, assert_model="BaggingRegressor")
        config = mock_space()
        mock_experiment(monkeypatch)

        with create_experiment(config, trial_config) as (_, _, experiment):
            plot = partial_dependencies(
                experiment,
                n_grid_points=5,
                model="BaggingRegressor",
                model_kwargs=dict(random_state=1),
            )

    def test_custom_model_kwargs(self, monkeypatch):
        """Test changing arguments of regression model"""
        mock_train_regressor(monkeypatch, assert_model_kwargs=dict(random_state=1))
        config = mock_space()
        mock_experiment(monkeypatch)

        with create_experiment(config, trial_config) as (_, _, experiment):
            plot = partial_dependencies(
                experiment,
                n_grid_points=5,
                model_kwargs=dict(random_state=1),
            )
>>>>>>> 9f3894f3


@pytest.mark.usefixtures("version_XYZ")
class TestRegret:
    """Tests the ``regret()`` method provided by the plotly backend"""

    def test_requires_argument(self):
        """Tests that the experiment data are required."""
        with pytest.raises(ValueError):
            regret(None)

    def test_returns_plotly_object(self):
        """Tests that the plotly backend returns a plotly object"""
        with create_experiment(config, trial_config, ["completed"]) as (
            _,
            _,
            experiment,
        ):
            plot = regret(experiment)

        assert type(plot) is plotly.graph_objects.Figure

    def test_graph_layout(self):
        """Tests the layout of the plot"""
        with create_experiment(config, trial_config, ["completed"]) as (
            _,
            _,
            experiment,
        ):
            plot = regret(experiment)

        assert_regret_plot(plot)

    def test_experiment_worker_as_parameter(self):
        """Tests that ``Experiment`` is a valid parameter"""
        with create_experiment(config, trial_config, ["completed"]) as (
            _,
            experiment,
            _,
        ):
            plot = regret(experiment)

        assert_regret_plot(plot)

    def test_ignore_uncompleted_statuses(self):
        """Tests that uncompleted statuses are ignored"""
        with create_experiment(config, trial_config) as (_, _, experiment):
            plot = regret(experiment)

        assert_regret_plot(plot)

    def test_unsupported_order_key(self):
        """Tests that unsupported order keys are rejected"""
        with create_experiment(config, trial_config) as (_, _, experiment):
            with pytest.raises(ValueError):
                regret(experiment, order_by="unsupported")


@pytest.mark.usefixtures("version_XYZ")
class TestRegrets:
    """Tests the ``regrets()`` method provided by the plotly backend"""

    def test_requires_argument(self):
        """Tests that the experiment data are required."""
        with pytest.raises(ValueError):
            regrets(None)

    def test_returns_plotly_object(self, monkeypatch):
        """Tests that the plotly backend returns a plotly object"""
        mock_experiment_with_random_to_pandas(monkeypatch)
        with create_experiment(config, trial_config, ["completed"]) as (
            _,
            _,
            experiment,
        ):
            plot = regrets([experiment])

        assert type(plot) is plotly.graph_objects.Figure

    def test_graph_layout(self, monkeypatch):
        """Tests the layout of the plot"""
        mock_experiment_with_random_to_pandas(monkeypatch)
        with create_experiment(config, trial_config, ["completed"]) as (
            _,
            _,
            experiment,
        ):
            plot = regrets([experiment])

        assert_regrets_plot(plot, [f"{experiment.name}-v{experiment.version}"])

    def test_list_of_experiments(self, monkeypatch):
        """Tests the regrets with list of experiments"""
        mock_experiment_with_random_to_pandas(monkeypatch)
        with create_experiment(config, trial_config, ["completed"]) as (
            _,
            _,
            experiment,
        ):
            child = orion.client.create_experiment(
                experiment.name, branching={"branch_to": "child"}
            )

            plot = regrets([experiment, child])

        # Exps are sorted alphabetically by names.
        assert_regrets_plot(
            plot, [f"{exp.name}-v{exp.version}" for exp in [child, experiment]]
        )

    def test_list_of_experiments_name_conflict(self, monkeypatch):
        """Tests the regrets with list of experiments with the same name"""
        mock_experiment_with_random_to_pandas(monkeypatch)
        with create_experiment(config, trial_config, ["completed"]) as (
            _,
            _,
            experiment,
        ):
            child = orion.client.create_experiment(
                experiment.name, branching={"branch_to": experiment.name}
            )
            assert child.name == experiment.name
            assert child.version == experiment.version + 1
            plot = regrets([experiment, child])

        # Exps are sorted alphabetically by names.
        assert_regrets_plot(
            plot, [f"{exp.name}-v{exp.version}" for exp in [experiment, child]]
        )

    def test_dict_of_experiments(self, monkeypatch):
        """Tests the regrets with renamed experiments"""
        mock_experiment_with_random_to_pandas(monkeypatch)
        with create_experiment(config, trial_config, ["completed"]) as (
            _,
            _,
            experiment,
        ):
            plot = regrets({"exp-1": experiment, "exp-2": experiment})

        assert_regrets_plot(plot, ["exp-1", "exp-2"])

    def test_dict_of_list_of_experiments(self, monkeypatch):
        """Tests the regrets with avg of experiments"""
        mock_experiment_with_random_to_pandas(monkeypatch)
        with create_experiment(config, trial_config, ["completed"]) as (
            _,
            _,
            experiment,
        ):
            plot = regrets({"exp-1": [experiment] * 10, "exp-2": [experiment] * 10})

        assert_regrets_plot(plot, ["exp-1", "exp-2"], with_avg=True)

    def test_unbalanced_experiments(self, monkeypatch):
        """Tests the regrets with avg of unbalanced experiments"""
        mock_experiment_with_random_to_pandas(monkeypatch, unbalanced=True)
        with create_experiment(config, trial_config, ["completed"]) as (
            _,
            _,
            experiment,
        ):
            plot = regrets({"exp-1": [experiment] * 10, "exp-2": [experiment] * 10})

        assert_regrets_plot(plot, ["exp-1", "exp-2"], with_avg=True, balanced=0)

    def test_ignore_uncompleted_statuses(self, monkeypatch):
        """Tests that uncompleted statuses are ignored"""
        mock_experiment_with_random_to_pandas(
            monkeypatch,
            status=[
                "completed",
                "new",
                "reserved",
                "completed",
                "broken",
                "completed",
                "interrupted",
                "completed",
            ],
        )
        with create_experiment(config, trial_config) as (_, _, experiment):
            plot = regrets([experiment])

        assert_regrets_plot(
            plot, [f"{experiment.name}-v{experiment.version}"], balanced=4
        )

    def test_unsupported_order_key(self):
        """Tests that unsupported order keys are rejected"""
        with create_experiment(config, trial_config) as (_, _, experiment):
            with pytest.raises(ValueError):
                regrets([experiment], order_by="unsupported")


def assert_parallel_coordinates_plot(plot, order):
    """Checks the layout of a parallel coordinates plot"""
    assert (
        plot.layout.title.text
        == "Parallel Coordinates Plot for experiment 'experiment-name'"
    )

    trace = plot.data[0]
    for i in range(len(order)):
        assert trace.dimensions[i].label == order[i]


@pytest.mark.usefixtures("version_XYZ")
class TestParallelCoordinates:
    """Tests the ``parallel_coordinates()`` method provided by the plotly backend"""

    def test_requires_argument(self):
        """Tests that the experiment data are required."""
        with pytest.raises(ValueError):
            parallel_coordinates(None)

    def test_returns_plotly_object(self):
        """Tests that the plotly backend returns a plotly object"""
        with create_experiment(config, trial_config, ["completed"]) as (
            _,
            _,
            experiment,
        ):
            plot = parallel_coordinates(experiment)

        assert type(plot) is plotly.graph_objects.Figure

    def test_graph_layout(self):
        """Tests the layout of the plot"""
        with create_experiment(config, trial_config, ["completed"]) as (
            _,
            _,
            experiment,
        ):
            plot = parallel_coordinates(experiment)

        assert_parallel_coordinates_plot(plot, order=["x", "loss"])

    def test_experiment_worker_as_parameter(self):
        """Tests that ``Experiment`` is a valid parameter"""
        with create_experiment(config, trial_config, ["completed"]) as (
            _,
            experiment,
            _,
        ):
            plot = parallel_coordinates(experiment)

        assert_parallel_coordinates_plot(plot, order=["x", "loss"])

    def test_ignore_uncompleted_statuses(self):
        """Tests that uncompleted statuses are ignored"""
        with create_experiment(config, trial_config) as (_, _, experiment):
            plot = parallel_coordinates(experiment)

        assert_parallel_coordinates_plot(plot, order=["x", "loss"])

    def test_unsupported_order_key(self):
        """Tests that unsupported order keys are rejected"""
        with create_experiment(config, trial_config) as (_, _, experiment):
            with pytest.raises(ValueError):
                parallel_coordinates(experiment, order=["unsupported"])

    def test_order_columns(self):
        """Tests that columns are sorted according to ``order``"""
        multidim_config = copy.deepcopy(config)
        for k in "yzutv":
            multidim_config["space"][k] = "uniform(0, 200)"
        with create_experiment(multidim_config, trial_config) as (_, _, experiment):
            plot = parallel_coordinates(experiment, order="vzyx")

        assert_parallel_coordinates_plot(plot, order=["v", "z", "y", "x", "loss"])

    def test_multidim(self):
        """Tests that dimensions with shape > 1 are flattened properly"""
        multidim_config = copy.deepcopy(config)
        multidim_config["space"]["y"] = "uniform(0, 200, shape=4)"
        with create_experiment(multidim_config, trial_config) as (_, _, experiment):
            plot = parallel_coordinates(experiment)

        assert_parallel_coordinates_plot(
            plot, order=["x", "y[0]", "y[1]", "y[2]", "y[3]", "loss"]
        )

    def test_fidelity(self):
        """Tests that fidelity is set to first column by default"""
        fidelity_config = copy.deepcopy(config)
        fidelity_config["space"]["z"] = "fidelity(1, 200, base=3)"
        with create_experiment(fidelity_config, trial_config) as (_, _, experiment):
            plot = parallel_coordinates(experiment)

        assert_parallel_coordinates_plot(plot, order=["z", "x", "loss"])

    def test_categorical(self):
        """Tests that categorical is supported"""
        categorical_config = copy.deepcopy(config)
        categorical_config["space"]["z"] = 'choices(["a", "b", "c"])'
        with create_experiment(categorical_config, trial_config) as (_, _, experiment):
            plot = parallel_coordinates(experiment)

        assert_parallel_coordinates_plot(plot, order=["x", "z", "loss"])

    def test_categorical_multidim(self):
        """Tests that multidim categorical is supported"""
        categorical_config = copy.deepcopy(config)
        categorical_config["space"]["z"] = 'choices(["a", "b", "c"], shape=3)'
        with create_experiment(categorical_config, trial_config) as (_, _, experiment):
            plot = parallel_coordinates(experiment)

        assert_parallel_coordinates_plot(
            plot, order=["x", "z[0]", "z[1]", "z[2]", "loss"]
        )<|MERGE_RESOLUTION|>--- conflicted
+++ resolved
@@ -6,15 +6,9 @@
 import plotly
 import pytest
 
-<<<<<<< HEAD
-import orion.client
-from orion.core.worker.experiment import Experiment
-from orion.plotting.base import lpi, parallel_coordinates, rankings, regret, regrets
-=======
 from orion.analysis.partial_dependency_utils import partial_dependency_grid
 from orion.core.worker.experiment import Experiment
 from orion.plotting.base import lpi, parallel_coordinates, partial_dependencies, regret
->>>>>>> 9f3894f3
 from orion.testing import create_experiment
 
 config = dict(
@@ -51,39 +45,6 @@
 }
 
 
-def assert_rankings_plot(plot, names, balanced=10, with_avg=False):
-    """Checks the layout of a rankings plot"""
-    assert plot.layout.title.text == "Average Rankings"
-    assert plot.layout.xaxis.title.text == "Trials ordered by suggested time"
-    assert plot.layout.yaxis.title.text == "Ranking based on loss"
-
-    if with_avg:
-        line_plots = plot.data[::2]
-        err_plots = plot.data[1::2]
-    else:
-        line_plots = plot.data
-
-    assert len(line_plots) == len(names)
-
-    for name, trace in zip(names, line_plots):
-        assert trace.type == "scatter"
-        assert trace.name == name
-        assert trace.mode == "lines"
-        if balanced:
-            assert len(trace.y) == balanced
-            assert len(trace.x) == balanced
-
-    if with_avg:
-        assert len(err_plots) == len(names)
-        for name, trace in zip(names, err_plots):
-            assert trace.fill == "toself"
-            assert trace.name == name
-            assert not trace.showlegend
-            if balanced:
-                assert len(trace.y) == balanced * 2
-                assert len(trace.x) == balanced * 2
-
-
 def assert_regret_plot(plot):
     """Checks the layout of a regret plot"""
     assert plot.layout.title.text == "Regret for experiment 'experiment-name'"
@@ -103,39 +64,6 @@
     assert trace2.mode == "lines"
     assert len(trace2.y) == 1
     assert not trace2.x
-
-
-def assert_regrets_plot(plot, names, balanced=10, with_avg=False):
-    """Checks the layout of a regrets plot"""
-    assert plot.layout.title.text == "Average Regret"
-    assert plot.layout.xaxis.title.text == "Trials ordered by suggested time"
-    assert plot.layout.yaxis.title.text == "loss"
-
-    if with_avg:
-        line_plots = plot.data[::2]
-        err_plots = plot.data[1::2]
-    else:
-        line_plots = plot.data
-
-    assert len(line_plots) == len(names)
-
-    for name, trace in zip(names, line_plots):
-        assert trace.type == "scatter"
-        assert trace.name == name
-        assert trace.mode == "lines"
-        if balanced:
-            assert len(trace.y) == balanced
-            assert len(trace.x) == balanced
-
-    if with_avg:
-        assert len(err_plots) == len(names)
-        for name, trace in zip(names, err_plots):
-            assert trace.fill == "toself"
-            assert trace.name == name
-            assert not trace.showlegend
-            if balanced:
-                assert len(trace.y) == balanced * 2
-                assert len(trace.x) == balanced * 2
 
 
 def mock_space(x="uniform(0, 6)", y="uniform(0, 3)", **kwargs):
@@ -182,39 +110,6 @@
     monkeypatch.setattr(Experiment, "to_pandas", to_pandas)
 
 
-<<<<<<< HEAD
-def mock_experiment_with_random_to_pandas(monkeypatch, status=None, unbalanced=False):
-    def to_pandas(self, with_evc_tree=False):
-        if unbalanced:
-            N = numpy.random.randint(5, 15)
-        elif status is not None:
-            N = len(status)
-        else:
-            N = 10
-        ids = numpy.arange(N)
-        x = numpy.random.normal(0, 0.1, size=N)
-        y = numpy.random.normal(0, 0.1, size=N)
-        objectives = numpy.random.normal(0, 0.1, size=N)
-        if status is None:
-            exp_status = ["completed"] * N
-        else:
-            exp_status = status
-
-        data = pandas.DataFrame(
-            data={
-                "id": ids,
-                "x": x,
-                "y": y,
-                "objective": objectives,
-                "status": exp_status,
-                "suggested": ids,
-            }
-        )
-
-        return data
-
-    monkeypatch.setattr(Experiment, "to_pandas", to_pandas)
-=======
 def mock_model():
     """Return a mocked regressor which just predict iterated integers"""
 
@@ -247,7 +142,6 @@
     monkeypatch.setattr(
         "orion.analysis.partial_dependency_utils.train_regressor", train_regressor
     )
->>>>>>> 9f3894f3
 
 
 def assert_lpi_plot(plot, dims):
@@ -553,177 +447,33 @@
 
 
 @pytest.mark.usefixtures("version_XYZ")
-<<<<<<< HEAD
-class TestRankings:
-    """Tests the ``rankings()`` method provided by the plotly backend"""
-
-    def test_requires_argument(self):
-        """Tests that the experiment data are required."""
-        with pytest.raises(ValueError):
-            rankings(None)
+class TestPartialDependencies:
+    """Tests the ``partial_dependencies()`` method provided by the plotly backend"""
 
     def test_returns_plotly_object(self, monkeypatch):
         """Tests that the plotly backend returns a plotly object"""
-        mock_experiment_with_random_to_pandas(monkeypatch)
-=======
-class TestPartialDependencies:
-    """Tests the ``partial_dependencies()`` method provided by the plotly backend"""
-
-    def test_returns_plotly_object(self, monkeypatch):
-        """Tests that the plotly backend returns a plotly object"""
-        mock_train_regressor(monkeypatch)
->>>>>>> 9f3894f3
-        with create_experiment(config, trial_config, ["completed"]) as (
-            _,
-            _,
-            experiment,
-        ):
-<<<<<<< HEAD
-            plot = rankings([experiment, experiment])
-=======
+        mock_train_regressor(monkeypatch)
+        with create_experiment(config, trial_config, ["completed"]) as (
+            _,
+            _,
+            experiment,
+        ):
             plot = partial_dependencies(
                 experiment, n_grid_points=5, model_kwargs=dict(random_state=1)
             )
->>>>>>> 9f3894f3
 
         assert type(plot) is plotly.graph_objects.Figure
 
     def test_graph_layout(self, monkeypatch):
         """Tests the layout of the plot"""
-<<<<<<< HEAD
-        mock_experiment_with_random_to_pandas(monkeypatch)
-=======
         mock_train_regressor(monkeypatch)
         config = mock_space()
         mock_experiment(monkeypatch)
->>>>>>> 9f3894f3
-        with create_experiment(config, trial_config, ["completed"]) as (
-            _,
-            _,
-            experiment,
-        ):
-<<<<<<< HEAD
-            plot = rankings([experiment])
-
-        assert_rankings_plot(plot, [f"{experiment.name}-v{experiment.version}"])
-
-    def test_list_of_experiments(self, monkeypatch):
-        """Tests the rankings with list of experiments"""
-        mock_experiment_with_random_to_pandas(monkeypatch)
-        with create_experiment(config, trial_config, ["completed"]) as (
-            _,
-            _,
-            experiment,
-        ):
-            child = orion.client.create_experiment(
-                experiment.name, branching={"branch_to": "child"}
-            )
-
-            plot = rankings([experiment, child])
-
-        # Exps are sorted alphabetically by names.
-        assert_rankings_plot(
-            plot, [f"{exp.name}-v{exp.version}" for exp in [child, experiment]]
-        )
-
-    def test_list_of_experiments_name_conflict(self, monkeypatch):
-        """Tests the rankings with list of experiments with the same name"""
-        mock_experiment_with_random_to_pandas(monkeypatch)
-        with create_experiment(config, trial_config, ["completed"]) as (
-            _,
-            _,
-            experiment,
-        ):
-            child = orion.client.create_experiment(
-                experiment.name, branching={"branch_to": experiment.name}
-            )
-            assert child.name == experiment.name
-            assert child.version == experiment.version + 1
-            plot = rankings([experiment, child])
-
-        # Exps are sorted alphabetically by names.
-        assert_rankings_plot(
-            plot, [f"{exp.name}-v{exp.version}" for exp in [experiment, child]]
-        )
-
-    def test_dict_of_experiments(self, monkeypatch):
-        """Tests the rankings with renamed experiments"""
-        mock_experiment_with_random_to_pandas(monkeypatch)
-        with create_experiment(config, trial_config, ["completed"]) as (
-            _,
-            _,
-            experiment,
-        ):
-            plot = rankings({"exp-1": experiment, "exp-2": experiment})
-
-        assert_rankings_plot(plot, ["exp-1", "exp-2"])
-
-    def test_list_of_dict_of_experiments(self, monkeypatch):
-        """Tests the rankings with avg of competitions"""
-        mock_experiment_with_random_to_pandas(monkeypatch)
-        with create_experiment(config, trial_config, ["completed"]) as (
-            _,
-            _,
-            experiment,
-        ):
-            plot = rankings(
-                [{"exp-1": experiment, "exp-2": experiment} for _ in range(10)]
-            )
-
-        assert_rankings_plot(plot, ["exp-1", "exp-2"], with_avg=True)
-
-    def test_dict_of_list_of_experiments(self, monkeypatch):
-        """Tests the rankings with avg of experiments separated in lists"""
-        mock_experiment_with_random_to_pandas(monkeypatch)
-        with create_experiment(config, trial_config, ["completed"]) as (
-            _,
-            _,
-            experiment,
-        ):
-            plot = rankings({"exp-1": [experiment] * 10, "exp-2": [experiment] * 10})
-
-        assert_rankings_plot(plot, ["exp-1", "exp-2"], with_avg=True)
-
-    def test_unbalanced_experiments(self, monkeypatch):
-        """Tests the regrets with avg of unbalanced experiments"""
-        mock_experiment_with_random_to_pandas(monkeypatch, unbalanced=True)
-        with create_experiment(config, trial_config, ["completed"]) as (
-            _,
-            _,
-            experiment,
-        ):
-            plot = rankings({"exp-1": [experiment] * 10, "exp-2": [experiment] * 10})
-
-        assert_rankings_plot(plot, ["exp-1", "exp-2"], with_avg=True, balanced=0)
-
-    def test_ignore_uncompleted_statuses(self, monkeypatch):
-        """Tests that uncompleted statuses are ignored"""
-        mock_experiment_with_random_to_pandas(
-            monkeypatch,
-            status=[
-                "completed",
-                "new",
-                "reserved",
-                "completed",
-                "broken",
-                "completed",
-                "interrupted",
-                "completed",
-            ],
-        )
-        with create_experiment(config, trial_config) as (_, _, experiment):
-            plot = rankings([experiment])
-
-        assert_rankings_plot(
-            plot, [f"{experiment.name}-v{experiment.version}"], balanced=4
-        )
-
-    def test_unsupported_order_key(self):
-        """Tests that unsupported order keys are rejected"""
-        with create_experiment(config, trial_config) as (_, _, experiment):
-            with pytest.raises(ValueError):
-                rankings([experiment], order_by="unsupported")
-=======
+        with create_experiment(config, trial_config, ["completed"]) as (
+            _,
+            _,
+            experiment,
+        ):
             plot = partial_dependencies(
                 experiment, n_grid_points=5, model_kwargs=dict(random_state=1)
             )
@@ -1012,7 +762,6 @@
                 n_grid_points=5,
                 model_kwargs=dict(random_state=1),
             )
->>>>>>> 9f3894f3
 
 
 @pytest.mark.usefixtures("version_XYZ")
@@ -1069,143 +818,6 @@
         with create_experiment(config, trial_config) as (_, _, experiment):
             with pytest.raises(ValueError):
                 regret(experiment, order_by="unsupported")
-
-
-@pytest.mark.usefixtures("version_XYZ")
-class TestRegrets:
-    """Tests the ``regrets()`` method provided by the plotly backend"""
-
-    def test_requires_argument(self):
-        """Tests that the experiment data are required."""
-        with pytest.raises(ValueError):
-            regrets(None)
-
-    def test_returns_plotly_object(self, monkeypatch):
-        """Tests that the plotly backend returns a plotly object"""
-        mock_experiment_with_random_to_pandas(monkeypatch)
-        with create_experiment(config, trial_config, ["completed"]) as (
-            _,
-            _,
-            experiment,
-        ):
-            plot = regrets([experiment])
-
-        assert type(plot) is plotly.graph_objects.Figure
-
-    def test_graph_layout(self, monkeypatch):
-        """Tests the layout of the plot"""
-        mock_experiment_with_random_to_pandas(monkeypatch)
-        with create_experiment(config, trial_config, ["completed"]) as (
-            _,
-            _,
-            experiment,
-        ):
-            plot = regrets([experiment])
-
-        assert_regrets_plot(plot, [f"{experiment.name}-v{experiment.version}"])
-
-    def test_list_of_experiments(self, monkeypatch):
-        """Tests the regrets with list of experiments"""
-        mock_experiment_with_random_to_pandas(monkeypatch)
-        with create_experiment(config, trial_config, ["completed"]) as (
-            _,
-            _,
-            experiment,
-        ):
-            child = orion.client.create_experiment(
-                experiment.name, branching={"branch_to": "child"}
-            )
-
-            plot = regrets([experiment, child])
-
-        # Exps are sorted alphabetically by names.
-        assert_regrets_plot(
-            plot, [f"{exp.name}-v{exp.version}" for exp in [child, experiment]]
-        )
-
-    def test_list_of_experiments_name_conflict(self, monkeypatch):
-        """Tests the regrets with list of experiments with the same name"""
-        mock_experiment_with_random_to_pandas(monkeypatch)
-        with create_experiment(config, trial_config, ["completed"]) as (
-            _,
-            _,
-            experiment,
-        ):
-            child = orion.client.create_experiment(
-                experiment.name, branching={"branch_to": experiment.name}
-            )
-            assert child.name == experiment.name
-            assert child.version == experiment.version + 1
-            plot = regrets([experiment, child])
-
-        # Exps are sorted alphabetically by names.
-        assert_regrets_plot(
-            plot, [f"{exp.name}-v{exp.version}" for exp in [experiment, child]]
-        )
-
-    def test_dict_of_experiments(self, monkeypatch):
-        """Tests the regrets with renamed experiments"""
-        mock_experiment_with_random_to_pandas(monkeypatch)
-        with create_experiment(config, trial_config, ["completed"]) as (
-            _,
-            _,
-            experiment,
-        ):
-            plot = regrets({"exp-1": experiment, "exp-2": experiment})
-
-        assert_regrets_plot(plot, ["exp-1", "exp-2"])
-
-    def test_dict_of_list_of_experiments(self, monkeypatch):
-        """Tests the regrets with avg of experiments"""
-        mock_experiment_with_random_to_pandas(monkeypatch)
-        with create_experiment(config, trial_config, ["completed"]) as (
-            _,
-            _,
-            experiment,
-        ):
-            plot = regrets({"exp-1": [experiment] * 10, "exp-2": [experiment] * 10})
-
-        assert_regrets_plot(plot, ["exp-1", "exp-2"], with_avg=True)
-
-    def test_unbalanced_experiments(self, monkeypatch):
-        """Tests the regrets with avg of unbalanced experiments"""
-        mock_experiment_with_random_to_pandas(monkeypatch, unbalanced=True)
-        with create_experiment(config, trial_config, ["completed"]) as (
-            _,
-            _,
-            experiment,
-        ):
-            plot = regrets({"exp-1": [experiment] * 10, "exp-2": [experiment] * 10})
-
-        assert_regrets_plot(plot, ["exp-1", "exp-2"], with_avg=True, balanced=0)
-
-    def test_ignore_uncompleted_statuses(self, monkeypatch):
-        """Tests that uncompleted statuses are ignored"""
-        mock_experiment_with_random_to_pandas(
-            monkeypatch,
-            status=[
-                "completed",
-                "new",
-                "reserved",
-                "completed",
-                "broken",
-                "completed",
-                "interrupted",
-                "completed",
-            ],
-        )
-        with create_experiment(config, trial_config) as (_, _, experiment):
-            plot = regrets([experiment])
-
-        assert_regrets_plot(
-            plot, [f"{experiment.name}-v{experiment.version}"], balanced=4
-        )
-
-    def test_unsupported_order_key(self):
-        """Tests that unsupported order keys are rejected"""
-        with create_experiment(config, trial_config) as (_, _, experiment):
-            with pytest.raises(ValueError):
-                regrets([experiment], order_by="unsupported")
 
 
 def assert_parallel_coordinates_plot(plot, order):
